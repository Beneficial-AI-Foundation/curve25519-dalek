--- conflicted
+++ resolved
@@ -3,9 +3,6 @@
 Entries are listed in reverse chronological order per undeprecated
 major series.
 
-<<<<<<< HEAD
-## 3.0.0
-=======
 ## 3.x series
 
 ### 3.2.0
@@ -55,19 +52,11 @@
   maintained version of the `packed-simd-2` crate.
 
 ### 3.0.0
->>>>>>> 29e5c29b
 
 * Update the `digest` dependency to `0.9`.  This requires a major version
   because the `digest` traits are part of the public API, but there are
   otherwise no changes to the API.
 
-<<<<<<< HEAD
-## 2.1.0
-
-* Make `Scalar::from_bits` a `const fn`, allowing its use in `const` contexts.
-
-## 2.0.0
-=======
 ## 2.x series
 
 ### 2.1.3
@@ -90,7 +79,6 @@
 * Make `Scalar::from_bits` a `const fn`, allowing its use in `const` contexts.
 
 ### 2.0.0
->>>>>>> 29e5c29b
 
 * Fix a data modeling error in the `serde` feature pointed out by Trevor Perrin
   which caused points and scalars to be serialized with length fields rather
@@ -109,9 +97,6 @@
 The only significant change is the data model change to the `serde` feature;
 besides the `rand_core` version bump, there are no other user-visible changes.
 
-<<<<<<< HEAD
-## 1.2.4
-=======
 ## 1.x series
 
 ### 1.2.6
@@ -124,17 +109,12 @@
   maintained version of the `packed-simd-2` crate.
 
 ### 1.2.4
->>>>>>> 29e5c29b
 
 * Specify a semver bound for `clear_on_drop` rather than an exact version,
   addressing an issue where changes to inline assembly in rustc prevented
   `clear_on_drop` from working without an update.
 
-<<<<<<< HEAD
-## 1.2.3
-=======
 ### 1.2.3
->>>>>>> 29e5c29b
 
 * Fix an issue identified by a Quarkslab audit (and Jack Grigg), where manually
   constructing unreduced `Scalar` values, as needed for X/Ed25519, and then
