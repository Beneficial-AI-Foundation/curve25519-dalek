--- conflicted
+++ resolved
@@ -55,15 +55,9 @@
 
 [features]
 default = ["std", "u64_backend"]
-<<<<<<< HEAD
-std = ["curve25519-dalek/std", "rand_os", "sha2/std"]
-alloc = ["curve25519-dalek/alloc"]
-nightly = ["curve25519-dalek/nightly", "clear_on_drop/nightly"]
-=======
 std = ["curve25519-dalek/std", "sha2/std", "rand/std"]
 alloc = ["curve25519-dalek/alloc", "rand/alloc"]
 nightly = ["curve25519-dalek/nightly", "clear_on_drop/nightly", "rand/nightly"]
->>>>>>> c3f4c7a6
 batch = ["rand"]
 asm = ["sha2/asm"]
 # This features turns off stricter checking for scalar malleability in signatures
