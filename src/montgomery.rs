--- conflicted
+++ resolved
@@ -94,7 +94,6 @@
 
 impl Eq for MontgomeryPoint {}
 
-<<<<<<< HEAD
 impl ValidityCheck for MontgomeryPoint {
     /// Decode the \\(u\\)-coordinate field element and re-encode it
     /// to its canonical form to check whether the original was valid.
@@ -110,11 +109,12 @@
         let u: [u8; 32] = maybe_u.to_bytes();
 
         u.ct_eq(&self.0).into()
-=======
+    }
+}
+
 impl Zeroize for MontgomeryPoint {
     fn zeroize(&mut self) {
         self.0.zeroize();
->>>>>>> a9b1d50c
     }
 }
 
