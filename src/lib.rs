// -*- mode: rust; -*-
//
// This file is part of ed25519-dalek.
// Copyright (c) 2017-2019 isis lovecruft
// See LICENSE for licensing information.
//
// Authors:
// - isis agora lovecruft <isis@patternsinthevoid.net>

//! A Rust implementation of ed25519 key generation, signing, and verification.
//!
//! # Example
//!
//! Creating an ed25519 signature on a message is simple.
//!
//! First, we need to generate a `Keypair`, which includes both public and
//! secret halves of an asymmetric key.  To do so, we need a cryptographically
//! secure pseudorandom number generator (CSPRNG). For this example, we'll use
//! the operating system's builtin PRNG:
//!
//! ```
//! extern crate rand;
//! extern crate ed25519_dalek;
//!
//! # #[cfg(feature = "std")]
//! # fn main() {
//! use rand::rngs::OsRng;
//! use ed25519_dalek::Keypair;
//! use ed25519_dalek::Signature;
//!
//! let mut csprng = OsRng{};
//! let keypair: Keypair = Keypair::generate(&mut csprng);
//! # }
//! #
//! # #[cfg(not(feature = "std"))]
//! # fn main() { }
//! ```
//!
//! We can now use this `keypair` to sign a message:
//!
//! ```
//! # extern crate rand;
//! # extern crate ed25519_dalek;
//! # fn main() {
//! # use rand::rngs::OsRng;
//! # use ed25519_dalek::Keypair;
//! # use ed25519_dalek::Signature;
//! # let mut csprng = OsRng{};
//! # let keypair: Keypair = Keypair::generate(&mut csprng);
//! let message: &[u8] = b"This is a test of the tsunami alert system.";
//! let signature: Signature = keypair.sign(message);
//! # }
//! ```
//!
//! As well as to verify that this is, indeed, a valid signature on
//! that `message`:
//!
//! ```
//! # extern crate rand;
//! # extern crate ed25519_dalek;
//! # fn main() {
//! # use rand::rngs::OsRng;
//! # use ed25519_dalek::Keypair;
//! # use ed25519_dalek::Signature;
//! # let mut csprng = OsRng{};
//! # let keypair: Keypair = Keypair::generate(&mut csprng);
//! # let message: &[u8] = b"This is a test of the tsunami alert system.";
//! # let signature: Signature = keypair.sign(message);
//! assert!(keypair.verify(message, &signature).is_ok());
//! # }
//! ```
//!
//! Anyone else, given the `public` half of the `keypair` can also easily
//! verify this signature:
//!
//! ```
//! # extern crate rand;
//! # extern crate ed25519_dalek;
//! # fn main() {
//! # use rand::rngs::OsRng;
//! # use ed25519_dalek::Keypair;
//! # use ed25519_dalek::Signature;
//! use ed25519_dalek::PublicKey;
//! # let mut csprng = OsRng{};
//! # let keypair: Keypair = Keypair::generate(&mut csprng);
//! # let message: &[u8] = b"This is a test of the tsunami alert system.";
//! # let signature: Signature = keypair.sign(message);
//!
//! let public_key: PublicKey = keypair.public;
//! assert!(public_key.verify(message, &signature).is_ok());
//! # }
//! ```
//!
//! ## Serialisation
//!
//! `PublicKey`s, `SecretKey`s, `Keypair`s, and `Signature`s can be serialised
//! into byte-arrays by calling `.to_bytes()`.  It's perfectly acceptible and
//! safe to transfer and/or store those bytes.  (Of course, never transfer your
//! secret key to anyone else, since they will only need the public key to
//! verify your signatures!)
//!
//! ```
//! # extern crate rand;
//! # extern crate ed25519_dalek;
//! # fn main() {
//! # use rand::rngs::OsRng;
//! # use ed25519_dalek::{Keypair, Signature, PublicKey};
//! use ed25519_dalek::{PUBLIC_KEY_LENGTH, SECRET_KEY_LENGTH, KEYPAIR_LENGTH, SIGNATURE_LENGTH};
//! # let mut csprng = OsRng{};
//! # let keypair: Keypair = Keypair::generate(&mut csprng);
//! # let message: &[u8] = b"This is a test of the tsunami alert system.";
//! # let signature: Signature = keypair.sign(message);
//! # let public_key: PublicKey = keypair.public;
//!
//! let public_key_bytes: [u8; PUBLIC_KEY_LENGTH] = public_key.to_bytes();
//! let secret_key_bytes: [u8; SECRET_KEY_LENGTH] = keypair.secret.to_bytes();
//! let keypair_bytes:    [u8; KEYPAIR_LENGTH]    = keypair.to_bytes();
//! let signature_bytes:  [u8; SIGNATURE_LENGTH]  = signature.to_bytes();
//! # }
//! ```
//!
//! And similarly, decoded from bytes with `::from_bytes()`:
//!
//! ```
//! # extern crate rand;
//! # extern crate ed25519_dalek;
//! # use rand::rngs::OsRng;
//! # use ed25519_dalek::{Keypair, Signature, PublicKey, SecretKey, SignatureError};
//! # use ed25519_dalek::{PUBLIC_KEY_LENGTH, SECRET_KEY_LENGTH, KEYPAIR_LENGTH, SIGNATURE_LENGTH};
//! # fn do_test() -> Result<(SecretKey, PublicKey, Keypair, Signature), SignatureError> {
//! # let mut csprng = OsRng{};
//! # let keypair_orig: Keypair = Keypair::generate(&mut csprng);
//! # let message: &[u8] = b"This is a test of the tsunami alert system.";
//! # let signature_orig: Signature = keypair_orig.sign(message);
//! # let public_key_bytes: [u8; PUBLIC_KEY_LENGTH] = keypair_orig.public.to_bytes();
//! # let secret_key_bytes: [u8; SECRET_KEY_LENGTH] = keypair_orig.secret.to_bytes();
//! # let keypair_bytes:    [u8; KEYPAIR_LENGTH]    = keypair_orig.to_bytes();
//! # let signature_bytes:  [u8; SIGNATURE_LENGTH]  = signature_orig.to_bytes();
//! #
//! let public_key: PublicKey = PublicKey::from_bytes(&public_key_bytes)?;
//! let secret_key: SecretKey = SecretKey::from_bytes(&secret_key_bytes)?;
//! let keypair:    Keypair   = Keypair::from_bytes(&keypair_bytes)?;
//! let signature:  Signature = Signature::from_bytes(&signature_bytes)?;
//! #
//! # Ok((secret_key, public_key, keypair, signature))
//! # }
//! # fn main() {
//! #     do_test();
//! # }
//! ```
//!
//! ### Using Serde
//!
//! If you prefer the bytes to be wrapped in another serialisation format, all
//! types additionally come with built-in [serde](https://serde.rs) support by
//! building `ed25519-dalek` via:
//!
//! ```bash
//! $ cargo build --features="serde"
//! ```
//!
//! They can be then serialised into any of the wire formats which serde supports.
//! For example, using [bincode](https://github.com/TyOverby/bincode):
//!
//! ```
//! # extern crate rand;
//! # extern crate ed25519_dalek;
//! # #[cfg(feature = "serde")]
//! extern crate serde;
//! # #[cfg(feature = "serde")]
//! extern crate bincode;
//!
//! # #[cfg(feature = "serde")]
//! # fn main() {
//! # use rand::rngs::OsRng;
//! # use ed25519_dalek::{Keypair, Signature, PublicKey};
//! use bincode::{serialize, Infinite};
//! # let mut csprng = OsRng{};
//! # let keypair: Keypair = Keypair::generate(&mut csprng);
//! # let message: &[u8] = b"This is a test of the tsunami alert system.";
//! # let signature: Signature = keypair.sign(message);
//! # let public_key: PublicKey = keypair.public;
//! # let verified: bool = public_key.verify(message, &signature).is_ok();
//!
//! let encoded_public_key: Vec<u8> = serialize(&public_key, Infinite).unwrap();
//! let encoded_signature: Vec<u8> = serialize(&signature, Infinite).unwrap();
//! # }
//! # #[cfg(not(feature = "serde"))]
//! # fn main() {}
//! ```
//!
//! After sending the `encoded_public_key` and `encoded_signature`, the
//! recipient may deserialise them and verify:
//!
//! ```
//! # extern crate rand;
//! # extern crate ed25519_dalek;
//! # #[cfg(feature = "serde")]
//! # extern crate serde;
//! # #[cfg(feature = "serde")]
//! # extern crate bincode;
//! #
//! # #[cfg(feature = "serde")]
//! # fn main() {
//! # use rand::rngs::OsRng;
//! # use ed25519_dalek::{Keypair, Signature, PublicKey};
//! # use bincode::{serialize, Infinite};
//! use bincode::{deserialize};
//!
//! # let mut csprng = OsRng{};
//! # let keypair: Keypair = Keypair::generate(&mut csprng);
//! let message: &[u8] = b"This is a test of the tsunami alert system.";
//! # let signature: Signature = keypair.sign(message);
//! # let public_key: PublicKey = keypair.public;
//! # let verified: bool = public_key.verify(message, &signature).is_ok();
//! # let encoded_public_key: Vec<u8> = serialize(&public_key, Infinite).unwrap();
//! # let encoded_signature: Vec<u8> = serialize(&signature, Infinite).unwrap();
//! let decoded_public_key: PublicKey = deserialize(&encoded_public_key).unwrap();
//! let decoded_signature: Signature = deserialize(&encoded_signature).unwrap();
//!
//! # assert_eq!(public_key, decoded_public_key);
//! # assert_eq!(signature, decoded_signature);
//! #
//! let verified: bool = decoded_public_key.verify(&message, &decoded_signature).is_ok();
//!
//! assert!(verified);
//! # }
//! # #[cfg(not(feature = "serde"))]
//! # fn main() {}
//! ```

#![no_std]
#![warn(future_incompatible)]
#![deny(missing_docs)] // refuse to compile if documentation is missing

#[cfg(any(feature = "std", test))]
#[macro_use]
extern crate std;

#[cfg(all(feature = "alloc", not(feature = "std")))]
extern crate alloc;
extern crate clear_on_drop;
extern crate curve25519_dalek;
extern crate failure;
#[cfg(any(feature = "batch", feature = "std", feature = "alloc", test))]
extern crate rand;
<<<<<<< HEAD
extern crate rand_core;
=======
>>>>>>> c3f4c7a6
#[cfg(feature = "serde")]
extern crate serde;
extern crate sha2;

mod constants;
mod ed25519;
mod errors;
mod public;
mod secret;
mod signature;

// Export everything public in ed25519.
pub use crate::ed25519::*;<|MERGE_RESOLUTION|>--- conflicted
+++ resolved
@@ -244,10 +244,6 @@
 extern crate failure;
 #[cfg(any(feature = "batch", feature = "std", feature = "alloc", test))]
 extern crate rand;
-<<<<<<< HEAD
-extern crate rand_core;
-=======
->>>>>>> c3f4c7a6
 #[cfg(feature = "serde")]
 extern crate serde;
 extern crate sha2;
