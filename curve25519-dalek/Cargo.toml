[package]
name = "curve25519-dalek"
# Before incrementing:
# - update CHANGELOG
# - update README if required by semver
# - if README was updated, also update module documentation in src/lib.rs
version = "5.0.0-pre.0"
edition = "2024"
rust-version = "1.85.0"
authors = [
    "Isis Lovecruft <isis@patternsinthevoid.net>",
    "Henry de Valence <hdevalence@hdevalence.ca>",
]
readme = "README.md"
license = "BSD-3-Clause"
repository = "https://github.com/dalek-cryptography/curve25519-dalek/tree/main/curve25519-dalek"
homepage = "https://github.com/dalek-cryptography/curve25519-dalek"
documentation = "https://docs.rs/curve25519-dalek"
categories = ["cryptography", "no-std"]
keywords = ["cryptography", "crypto", "ristretto", "curve25519", "ristretto255"]
description = "A pure-Rust implementation of group operations on ristretto255 and Curve25519"
exclude = ["**/.gitignore", ".gitignore"]

[package.metadata.docs.rs]
rustdoc-args = [
    "--html-in-header",
    "docs/assets/rustdoc-include-katex-header.html",
    "--cfg",
    "docsrs",
]
features = [
    "serde",
    "rand_core",
    "digest",
    "legacy_compatibility",
    "group-bits",
]

[dev-dependencies]
sha2 = { version = "0.11.0-rc.0", default-features = false }
bincode = "1"
criterion = { version = "0.5", features = ["html_reports"] }
hex = "0.4.2"
rand = "0.9"
rand_core = { version = "0.9", default-features = false, features = ["os_rng"] }

[build-dependencies]
rustc_version = "0.4.0"

[[bench]]
name = "dalek_benchmarks"
harness = false
required-features = ["alloc", "rand_core"]

[dependencies]
vstd = { git = "https://github.com/verus-lang/verus" }
builtin = { git = "https://github.com/verus-lang/verus" }
builtin_macros = { git = "https://github.com/verus-lang/verus" }
cfg-if = "1"
ff = { version = "=0.14.0-pre.0", default-features = false, optional = true }
group = { version = "=0.14.0-pre.0", default-features = false, optional = true }
rand_core = { version = "0.9", default-features = false, optional = true }
digest = { version = "0.11.0-rc.0", default-features = false, optional = true, features = [
    "block-api",
] }
subtle = { version = "2.6.0", default-features = false, features = [
    "const-generics",
] }
serde = { version = "1.0", default-features = false, optional = true, features = [
    "derive",
] }
zeroize = { version = "1", default-features = false, optional = true }

[target.'cfg(target_arch = "x86_64")'.dependencies]
cpufeatures = "0.2.17"

[target.'cfg(curve25519_dalek_backend = "fiat")'.dependencies]
fiat-crypto = { version = "0.3.0", default-features = false }

[features]
default = ["alloc", "precomputed-tables", "zeroize", "lizard"]
alloc = ["zeroize?/alloc"]
precomputed-tables = []
legacy_compatibility = []
group = ["dep:group", "rand_core"]
group-bits = ["group", "ff/bits"]
<<<<<<< HEAD
lizard = ["digest"]
=======
digest = ["dep:digest"]
>>>>>>> d826da68

[target.'cfg(all(not(curve25519_dalek_backend = "fiat"), not(curve25519_dalek_backend = "serial"), target_arch = "x86_64"))'.dependencies]
curve25519-dalek-derive = { version = "0.1", path = "../curve25519-dalek-derive" }

[lints.rust.unexpected_cfgs]
level = "warn"
check-cfg = [
    'cfg(allow_unused_unsafe)',
    'cfg(curve25519_dalek_backend, values("fiat", "serial", "simd", "unstable_avx512"))',
    'cfg(curve25519_dalek_diagnostics, values("build"))',
    'cfg(curve25519_dalek_bits, values("32", "64"))',
    'cfg(nightly)',
]

[package.metadata.verus]
verify = true<|MERGE_RESOLUTION|>--- conflicted
+++ resolved
@@ -84,11 +84,8 @@
 legacy_compatibility = []
 group = ["dep:group", "rand_core"]
 group-bits = ["group", "ff/bits"]
-<<<<<<< HEAD
+digest = ["dep:digest"]
 lizard = ["digest"]
-=======
-digest = ["dep:digest"]
->>>>>>> d826da68
 
 [target.'cfg(all(not(curve25519_dalek_backend = "fiat"), not(curve25519_dalek_backend = "serial"), target_arch = "x86_64"))'.dependencies]
 curve25519-dalek-derive = { version = "0.1", path = "../curve25519-dalek-derive" }
