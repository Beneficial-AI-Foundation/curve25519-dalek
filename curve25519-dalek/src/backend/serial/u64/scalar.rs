--- conflicted
+++ resolved
@@ -121,7 +121,6 @@
         let mask = (1u64 << 52) - 1;
         let top_mask = (1u64 << 48) - 1;
         let mut s = Scalar52 { limbs: [0u64, 0u64, 0u64, 0u64, 0u64] };
-<<<<<<< HEAD
 
         s.limbs[0] =   words[0]                            & mask;
         s.limbs[1] = ((words[0] >> 52) | (words[1] << 12)) & mask;
@@ -129,15 +128,6 @@
         s.limbs[3] = ((words[2] >> 28) | (words[3] << 36)) & mask;
         s.limbs[4] =  (words[3] >> 16)                     & top_mask;
 
-=======
-
-        s.limbs[0] =   words[0]                            & mask;
-        s.limbs[1] = ((words[0] >> 52) | (words[1] << 12)) & mask;
-        s.limbs[2] = ((words[1] >> 40) | (words[2] << 24)) & mask;
-        s.limbs[3] = ((words[2] >> 28) | (words[3] << 36)) & mask;
-        s.limbs[4] =  (words[3] >> 16)                     & top_mask;
-
->>>>>>> c396de15
         assume(false); // TODO: complete the proof
 
         s
@@ -146,16 +136,12 @@
     /// Reduce a 64 byte / 512 bit scalar mod l
     #[rustfmt::skip] // keep alignment of lo[*] and hi[*] calculations
     #[verifier::external_body] // TODO Verify this function
-<<<<<<< HEAD
-    pub fn from_bytes_wide(bytes: &[u8; 64]) -> Scalar52 {
-=======
     pub fn from_bytes_wide(bytes: &[u8; 64]) -> (s: Scalar52)
     ensures
         limbs_bounded(&s),
         to_nat(&s.limbs) == bytes_wide_to_nat(bytes) % group_order(),
     {
         assume(false); // TODO: complete the proof
->>>>>>> c396de15
         let mut words = [0u64; 8];
         for i in 0..8 {
             for j in 0..8 {
@@ -234,13 +220,8 @@
     /// Compute `a + b` (mod l)
     pub fn add(a: &Scalar52, b: &Scalar52) -> (s: Scalar52)
     requires
-<<<<<<< HEAD
-        forall|i: int| 0 <= i < 5 ==> a.limbs[i] < (1u64 << 52),
-        forall|i: int| 0 <= i < 5 ==>  b.limbs[i] < (1u64 << 52),
-=======
         limbs_bounded(a),
         limbs_bounded(b),
->>>>>>> c396de15
     ensures
         to_nat(&s.limbs) == (to_nat(&a.limbs) + to_nat(&b.limbs)) % group_order(),
     {
@@ -253,13 +234,8 @@
         for i in 0..5
            invariant
                     forall|j: int| 0 <= j < i ==> sum.limbs[j] < 1u64 << 52,
-<<<<<<< HEAD
-                    forall|j: int| 0 <= j < 5 ==> a.limbs[j] < (1u64 << 52),
-                    forall|j: int| 0 <= j < 5 ==> b.limbs[j] < (1u64 << 52),
-=======
                     limbs_bounded(a),
                     limbs_bounded(b),
->>>>>>> c396de15
                     mask == (1u64 << 52) - 1,
                     i == 0 ==> carry == 0,
                     i >= 1 ==> (carry >> 52) < 2,
@@ -281,13 +257,8 @@
     /// Compute `a - b` (mod l)
     pub fn sub(a: &Scalar52, b: &Scalar52) -> (s: Scalar52)
     requires
-<<<<<<< HEAD
-        forall|i: int| 0 <= i < 5 ==> a.limbs[i] < (1u64 << 52),
-        forall|i: int| 0 <= i < 5 ==> b.limbs[i] < (1u64 << 52),
-=======
         limbs_bounded(a),
         limbs_bounded(b),
->>>>>>> c396de15
     ensures
         to_nat(&s.limbs) == (to_nat(&a.limbs) + group_order() - to_nat(&b.limbs)) % (group_order() as int)
     {
@@ -299,11 +270,7 @@
         let mut borrow: u64 = 0;
         for i in 0..5
             invariant
-<<<<<<< HEAD
-                      forall|j: int| 0 <= j < 5 ==> b.limbs[j] < (1u64 << 52),
-=======
                       limbs_bounded(b),
->>>>>>> c396de15
                       forall|j: int| 0 <= j < i ==> difference.limbs[j] < (1u64 << 52),
                       mask == (1u64 << 52) - 1,
         {
@@ -338,13 +305,8 @@
     #[rustfmt::skip] // keep alignment of z[*] calculations
     pub (crate) fn mul_internal(a: &Scalar52, b: &Scalar52) -> (z: [u128; 9])
     requires
-<<<<<<< HEAD
-        forall|i: int| 0 <= i < 5 ==> a.limbs[i] < (1u64 << 52),
-        forall|i: int| 0 <= i < 5 ==> b.limbs[i] < (1u64 << 52),
-=======
         limbs_bounded(a),
         limbs_bounded(b),
->>>>>>> c396de15
     ensures
         slice128_to_nat(&z) == to_nat(&a.limbs) * to_nat(&b.limbs),
     {
@@ -374,11 +336,7 @@
     #[rustfmt::skip] // keep alignment of calculations
     pub (crate) fn square_internal(a: &Scalar52) -> (z: [u128; 9])
     requires
-<<<<<<< HEAD
-        forall|i: int| 0 <= i < 5 ==> a.limbs[i] < (1u64 << 52),
-=======
         limbs_bounded(a),
->>>>>>> c396de15
     ensures
         slice128_to_nat(&z) == to_nat(&a.limbs) * to_nat(&a.limbs),
     {
@@ -405,13 +363,8 @@
     #[rustfmt::skip] // keep alignment of n* and r* calculations
     pub (crate) fn montgomery_reduce(limbs: &[u128; 9]) -> (result: Scalar52)
     ensures
-<<<<<<< HEAD
-        (to_nat(&result.limbs) * pow2(260)) % group_order() == slice128_to_nat(limbs) % group_order(),
-        forall|i: int| 0 <= i < 5 ==> result.limbs[i] < (1u64 << 52),
-=======
         (to_nat(&result.limbs) * montgomery_radix()) % group_order() == slice128_to_nat(limbs) % group_order(),
         limbs_bounded(&result),
->>>>>>> c396de15
     {
         assume(false); // TODO: Add proper bounds checking and proofs
 
@@ -440,11 +393,7 @@
 
     /// Helper function for Montgomery reduction
     #[inline(always)]
-<<<<<<< HEAD
-    fn part1(sum: u128) -> (u128, u64)
-=======
     fn part1(sum: u128) -> (res: (u128, u64))
->>>>>>> c396de15
     {
         assume(false); // TODO: Add proper bounds checking and proofs
         let p = (sum as u64).wrapping_mul(constants::LFACTOR) & ((1u64 << 52) - 1);
@@ -454,11 +403,7 @@
 
     /// Helper function for Montgomery reduction
     #[inline(always)]
-<<<<<<< HEAD
-    fn part2(sum: u128) -> (u128, u64)
-=======
     fn part2(sum: u128) -> (res: (u128, u64))
->>>>>>> c396de15
     {
         assume(false); // TODO: Add proper bounds checking and proofs
         let w = (sum as u64) & ((1u64 << 52) - 1);
@@ -470,13 +415,8 @@
     #[inline(never)]
     pub fn mul(a: &Scalar52, b: &Scalar52) -> (result: Scalar52)
     requires
-<<<<<<< HEAD
-        forall|i: int| 0 <= i < 5 ==> a.limbs[i] < (1u64 << 52),
-        forall|i: int| 0 <= i < 5 ==> b.limbs[i] < (1u64 << 52),
-=======
         limbs_bounded(a),
         limbs_bounded(b),
->>>>>>> c396de15
     ensures
         to_nat(&result.limbs) == (to_nat(&a.limbs) * to_nat(&b.limbs)) % group_order(),
     {
@@ -490,11 +430,7 @@
     #[allow(dead_code)] // XXX we don't expose square() via the Scalar API
     pub fn square(&self) -> (result: Scalar52)
     requires
-<<<<<<< HEAD
-        forall|i: int| 0 <= i < 5 ==> self.limbs[i] < (1u64 << 52),
-=======
         limbs_bounded(self),
->>>>>>> c396de15
     ensures
         to_nat(&result.limbs) == (to_nat(&self.limbs) * to_nat(&self.limbs)) % group_order(),
     {
@@ -507,21 +443,12 @@
     #[inline(never)]
     pub fn montgomery_mul(a: &Scalar52, b: &Scalar52) -> (result: Scalar52)
     requires
-<<<<<<< HEAD
-        forall|i: int| 0 <= i < 5 ==> a.limbs[i] < (1u64 << 52),
-        forall|i: int| 0 <= i < 5 ==> b.limbs[i] < (1u64 << 52),
-    ensures
-        to_nat(&result.limbs) == (to_nat(&a.limbs) * to_nat(&b.limbs)) % group_order(),
-    {
-        assume(false); // TODO: Add proper Montgomery arithmetic proofs
-=======
         limbs_bounded(a),
         limbs_bounded(b),
     ensures
         limbs_bounded(&result),
         (to_nat(&result.limbs) * montgomery_radix()) % group_order() == (to_nat(&a.limbs) * to_nat(&b.limbs)) % group_order(),
     {
->>>>>>> c396de15
         Scalar52::montgomery_reduce(&Scalar52::mul_internal(a, b))
     }
 
@@ -529,19 +456,11 @@
     #[inline(never)]
     pub fn montgomery_square(&self) -> (result: Scalar52)
     requires
-<<<<<<< HEAD
-        forall|i: int| 0 <= i < 5 ==> self.limbs[i] < (1u64 << 52),
-    ensures
-        to_nat(&result.limbs) == (to_nat(&self.limbs) * to_nat(&self.limbs)) % group_order(),
-    {
-        assume(false); // TODO: Add proper Montgomery arithmetic proofs
-=======
         limbs_bounded(self),
     ensures
         limbs_bounded(&result),
         (to_nat(&result.limbs) * montgomery_radix()) % group_order() == (to_nat(&self.limbs) * to_nat(&self.limbs)) % group_order(),
     {
->>>>>>> c396de15
         Scalar52::montgomery_reduce(&Scalar52::square_internal(self))
     }
 
@@ -549,15 +468,6 @@
     #[inline(never)]
     pub fn as_montgomery(&self) -> (result: Scalar52)
     requires
-<<<<<<< HEAD
-        forall|i: int| 0 <= i < 5 ==> self.limbs[i] < (1u64 << 52),
-    ensures
-        // TODO: Add proper specification for Montgomery form conversion
-        true,
-    {
-        assume(false); // TODO: Add proper Montgomery arithmetic proofs
-        Scalar52::montgomery_mul(self, &constants::RR)
-=======
         limbs_bounded(self),
     ensures
         limbs_bounded(&result),
@@ -569,7 +479,6 @@
         let result = Scalar52::montgomery_mul(self, &constants::RR);
         assume(to_nat(&result.limbs) == (to_nat(&self.limbs) * montgomery_radix()) % group_order());
         result
->>>>>>> c396de15
     }
 
     /// Takes a Scalar52 out of Montgomery form, i.e. computes `a/R (mod l)`
@@ -577,17 +486,6 @@
     #[inline(never)]
     pub fn from_montgomery(&self) -> (result: Scalar52)
     requires
-<<<<<<< HEAD
-        forall|i: int| 0 <= i < 5 ==> self.limbs[i] < (1u64 << 52),
-    ensures
-        // TODO: Add proper specification for Montgomery form conversion
-        true,
-    {
-        let mut limbs = [0u128; 9];
-        #[allow(clippy::needless_range_loop)]
-        for i in 0..5 {
-            limbs[i] = self.limbs[i] as u128;
-=======
         limbs_bounded(self),
     ensures
         limbs_bounded(&result),
@@ -605,7 +503,6 @@
         let result = Scalar52::montgomery_reduce(&limbs);
         proof {
             lemma_from_montgomery_limbs_conversion(&limbs, &self.limbs);
->>>>>>> c396de15
         }
         result
     }
